#
#   sugarcrm.py
#
#   KSU capstone project
#

import urllib, hashlib, json

class GeneralException(Exception): pass
class InvalidConnection(Exception): pass
class InvalidLogin(Exception): pass

## Sugarcrm main interface class
#
# This class is what is used to connect to and interact with the sugarcrm framework
#
class Sugarcrm:
    
    ## Constructor for Sugarcrm
    # @param self The object pointer
    # @param hostname String url of the sugarcrm framework
    # @param username Optional username to allow login upon construction
    # @param password Optional password to allow login upon construction
    #
    # The constructor requires a hostname url which may or may not include the port number,
    #   example: "http://www.example.com:8080/service/v2/rest.php"
    # The optional username and password removes the otherwise mandatory job of
    #   logging into the server after connection.
    def __init__(self, hostname, username=None, password=None):

        print "Connecting to: "+hostname

        ## @var connected
        # Boolean value to ensure that the object has connected and logged on properly to the server,
        #   may be unnecessary due to 'id' variable
        self.connected = 0

        ## @var id
        # String which holds the session id of the connection, requierd at every call after 'login'
        self.id = ""

        ## @var host
        # host url which is is called every time a request is made
        self.host = hostname

        ## @var last_call
        # The results of the last function called
        self.last_call = 0

        ## @var quiet
        # The connection will print errors messages to stdout if false 
        self.quiet = True

        ## @var debug
        # 
        self.debug = False
        
        # Fake login to make sure the host is valid
        try:
            x = self.login("BLANK", "FAKE")
        except InvalidLogin:
            pass
        except ValueError:
            raise InvalidConnection

        self.quiet = False

        # If the username and password are set, attempt to login
        if username and password:
            self.login(username, password)

    ## sendRequest sends all requests to the server
    # @param params parameters to the function being called,
    #     should be urlencoded (eg. params = urllib.urlencode(args))
    # @return dictionary object of server response 
    def sendRequest(self, method, data):
        args = {'method': method, 'input_type': 'JSON', 'response_type' : 'JSON', 'rest_data' : data}
        params = urllib.urlencode(args)
#        params = str(args)
<<<<<<< HEAD
        print str(type(params))
=======
#        print str(type(params))
>>>>>>> 3480693a
        response = urllib.urlopen(self.host, params)
        try:
            result = json.load(response)
        except TypeError:
            raise InvalidConnection

#        result = stripUnicode(result)

        self.testForError(result)
        return result

    ## Test any returned object for an error
    # @param self the object pointer
    # @param obj the object which will be identified as an error or not
    # @return Sugarcrm.GeneralException if 'obj' is an error.
    # This function ought to be obsolete after creating classes which
    #   handle all returned objects from the server
    def testForError(self, obj):
         if isinstance(obj, dict):
           if obj.has_key("name"):
               if self.quiet == False:
                   print "ERROR: "+obj["name"]+" : "+obj["description"]+"\n"
               raise GeneralException


    ## Login function to estabilsh connection with a server
    # @param username string of sugarcrm user
    # @param password plaintext string of the users password
    def login(self, username, password):
        args = {'user_auth' : {'user_name' : username, 'password' : passencode(password)}}

        try:
            x = self.sendRequest('login', args)
        except GeneralException:
            raise InvalidLogin

        try:
            self.id = x["id"]
        except KeyError:
            raise InvalidConnection

        # If all goes well we've successfully connected
        self.connected = 1
            
    ## get_user_id Returns the ID of the user who is logged into the server
    # @return string of the user's id
    def get_user_id(self):
    	args = {'session' : self.id}
        result = self.sendRequest('get_user_id', args)
        return result

    ## get_user_team_id
    # Retrieves the ID of the default team of the user who is logged into the current session.
    def get_user_team_id(self):
        args = {'session':self.id}
        result = self.sendRequest('get_user_team_id', args)
        return result


    ## get_module_fields Retrieves variable definitions for fields of the specified sugarbean
    # @param module_name
    # @param fields Optional list of fields
    # @return 
    def get_module_fields(self, module_name, fields = []):
#        args = {'session':self.id, 'module_name':module_name, 'fields':fields}
        args = [self.id, module_name, fields]
        result = self.sendRequest('get_module_fields', args)
        return result

    def get_entries_count(self, module_name, query = "", deleted = False):
#    	args = {'session':self.id, 'module_name':module_name, 'query':query, 'deleted':{True:1,False:0}[deleted]}
        args = [self.id, module_name, query, {True:1,False:0}[deleted]]
        result = self.sendRequest('get_entries_count', args)
        return result

    def set_entry(self, module_name, query=""):
        args = {'session':self.id, 'module_name':module_name, 'name_value_list':query}
        return self.sendRequest('set_entry', args)

    def set_entries(self,module_name, query=""):
        args = {'session':self.id, 'module_name':module_name, 'name_value_list':query}
        return self.sendRequest('set_entries', args)

    def logout():
        args = {'session':self.id}
        self.connected = 0
		self.sendRequest('logout', args)

    def seamless_login(self):
#        args = {'session':self.id, 'module_name':module_name, 'fields':fields}
        args = [self.id, module_name, fields]
        return self.sendRequest('seamless_login', args)

    def set_note_attachment(self, note):
        args = {'session':self.id, 'module_name':module_name, 'fields':fields}
        return self.sendRequest('set_note_attachement', args)

    def set_relationship(self, module, accountId, contactId):
#        data = {'session' : self.id, 'module_name' : module, 'module_id' : accountId, 'link_field_name' : '','related_ids' : contactId}
        data = [self.id, module, accountId, '', contactId]
        x = self.sendRequest('set_relationship',data)




## Creates md5 hash to send as a password
# @param password string to be encoded
# @return string md5-hex encoded string 
def passencode(password):
    encode = hashlib.md5(password)
    result = encode.hexdigest()
    return result

## Remove utf-8 encoding returned from JSON 
# @param obj object which is supposedly in unicode
# @return same object in ascii
def stripUnicode(obj):
    if isinstance(obj, unicode):
        return str(obj)
    if isinstance(obj, dict):
        return dict( (str(key), stripUnicode(value)) for (key, value) in obj.items())
    if isinstance(obj, list):
        return list( stripUnicode(x) for x in obj )

if __name__ == "__main__":
    import sys
    if len(sys.argv) > 1:
        a = sys.argv[1]
        if a == "test":
            "you typed test!"
<|MERGE_RESOLUTION|>--- conflicted
+++ resolved
@@ -4,7 +4,7 @@
 #   KSU capstone project
 #
 
-import urllib, hashlib, json
+import urllib, hashlib, json, sys
 
 class GeneralException(Exception): pass
 class InvalidConnection(Exception): pass
@@ -75,20 +75,19 @@
     # @return dictionary object of server response 
     def sendRequest(self, method, data):
         args = {'method': method, 'input_type': 'JSON', 'response_type' : 'JSON', 'rest_data' : data}
+        print args
         params = urllib.urlencode(args)
 #        params = str(args)
-<<<<<<< HEAD
-        print str(type(params))
-=======
 #        print str(type(params))
->>>>>>> 3480693a
         response = urllib.urlopen(self.host, params)
         try:
             result = json.load(response)
         except TypeError:
             raise InvalidConnection
-
-#        result = stripUnicode(result)
+            
+        # check version of python, if lower than 2.7.2 strip unicode
+        if sys.version_info.major < 2 or (sys.version_info.major == 2 and sys.version_info.minor <= 7 and sys.version_info.micro < 2):
+            result = stripUnicode(result)
 
         self.testForError(result)
         return result
@@ -129,14 +128,14 @@
     ## get_user_id Returns the ID of the user who is logged into the server
     # @return string of the user's id
     def get_user_id(self):
-    	args = {'session' : self.id}
+    	args = {"session":self.id}
         result = self.sendRequest('get_user_id', args)
         return result
 
     ## get_user_team_id
     # Retrieves the ID of the default team of the user who is logged into the current session.
     def get_user_team_id(self):
-        args = {'session':self.id}
+        args = [self.id]
         result = self.sendRequest('get_user_team_id', args)
         return result
 
@@ -158,17 +157,19 @@
         return result
 
     def set_entry(self, module_name, query=""):
-        args = {'session':self.id, 'module_name':module_name, 'name_value_list':query}
+#        args = {'session':self.id, 'module_name':module_name, 'name_value_list':query}
+        args = [self.id, module_name, query]
         return self.sendRequest('set_entry', args)
 
     def set_entries(self,module_name, query=""):
-        args = {'session':self.id, 'module_name':module_name, 'name_value_list':query}
+#        args = {'session':self.id, 'module_name':module_name, 'name_value_list':query}
+        args = [self.id, module_name, query]
         return self.sendRequest('set_entries', args)
 
     def logout():
-        args = {'session':self.id}
-        self.connected = 0
-		self.sendRequest('logout', args)
+       args = [self.id]
+       self.sendRequest('logout', args)
+       self.connected = 0
 
     def seamless_login(self):
 #        args = {'session':self.id, 'module_name':module_name, 'fields':fields}
@@ -176,7 +177,8 @@
         return self.sendRequest('seamless_login', args)
 
     def set_note_attachment(self, note):
-        args = {'session':self.id, 'module_name':module_name, 'fields':fields}
+#        args = {'session':self.id, 'module_name':module_name, 'fields':fields}
+        args = [self.id, module_name, fields]
         return self.sendRequest('set_note_attachement', args)
 
     def set_relationship(self, module, accountId, contactId):
