#
#   sugarcrm.py
#
#   KSU capstone project
#

import urllib, hashlib, json, sys

class GeneralException(Exception): pass
class InvalidConnection(Exception): pass
class InvalidLogin(Exception): pass

## Sugarcrm main interface class
#
# This class is what is used to connect to and interact with the sugarcrm framework
#
class Sugarcrm:
    
    ## Constructor for Sugarcrm
    # @param self The object pointer
    # @param hostname String url of the sugarcrm framework
    # @param username Optional username to allow login upon construction
    # @param password Optional password to allow login upon construction
    #
    # The constructor requires a hostname url which may or may not include the port number,
    #   example: "http://www.example.com:8080/service/v2/rest.php"
    # The optional username and password removes the otherwise mandatory job of
    #   logging into the server after connection.
    def __init__(self, hostname, username=None, password=None):

        print "Connecting to: "+hostname

        ## @var connected
        # Boolean value to ensure that the object has connected and logged on properly to the server,
        #   may be unnecessary due to 'id' variable
        self.connected = 0

        ## @var id
        # String which holds the session id of the connection, requierd at every call after 'login'
        self.id = ""

        ## @var host
        # host url which is is called every time a request is made
        self.host = hostname

        ## @var last_call
        # The results of the last function called
        self.last_call = None

        ## @var quiet
        # The connection will print errors messages to stdout if false 
        self.quiet = True

        ## @var debug
        # TODO: implement debug flag which will print entire traceback if set, else it will only state error and die.
        self.debug = False
        
        # Fake login to make sure the host is valid
        try:
            x = self.login("BLANK", "FAKE")
        except InvalidLogin:
            pass
        except ValueError:
            raise InvalidConnection

        self.quiet = False

        # If the username and password are set, attempt to login
        if username and password:
            self.login(username, password)

    ## sendRequest
    # sends all requests to the server, should not need to be called explicitly by the user, but 
    #    rather by the other functions
    # @param method String of the method name being called
    # @param data parameters to the function being called, should be in a list sorted by order of items
    # @return dictionary object of server response
    def sendRequest(self, method, data):
        args = {'method': method, 'input_type': 'JSON', 'response_type' : 'JSON', 'rest_data' : data}
        params = urllib.urlencode(args)
        response = urllib.urlopen(self.host, params)
        try:
            result = json.load(response)
        except TypeError:
            raise InvalidConnection
            
        # check version of python, if lower than 2.7.2 strip unicode
        if sys.version_info.major < 2 or (sys.version_info.major == 2 and sys.version_info.minor <= 7 and sys.version_info.micro < 2):
            result = stripUnicode(result)

        self.testForError(result)
        return result

    ## Test any returned object for an error
    # @param self the object pointer
    # @param obj the object which will be identified as an error or not
    # @return Sugarcrm.GeneralException if 'obj' is an error.
    # This function ought to be obsolete after creating classes which
    #   handle all returned objects from the server
    def testForError(self, obj):
         if isinstance(obj, dict):
           if obj.has_key("name"):
               if self.quiet == False:
                   print "ERROR: "+obj["name"]+" : "+obj["description"]+"\n"
               raise GeneralException


    ## Login
    # Estabilsh connection to a server
    # @param username string of sugarcrm user
    # @param password plaintext string of the user's password
    def login(self, username, password):
        args = {'user_auth' : {'user_name' : username, 'password' : passencode(password)}}

        try:
            x = self.sendRequest('login', args)
        except GeneralException:
            raise InvalidLogin

        try:
            self.id = x["id"]
        except KeyError:
            raise InvalidConnection

        # If all goes well we've successfully connected
        self.connected = 1
            
    ## get_user_id
    # Returns the ID of the user who is logged into the server
    # @return string of the user's id
    def get_user_id(self):
    	args = {"session":self.id}
        result = self.sendRequest('get_user_id', args)
        return result

    ## get_user_team_id
    # Retrieves the ID of the default team of the user who is logged into the current session.
    # @return string of user's team id
    def get_user_team_id(self):
        args = [self.id]
        result = self.sendRequest('get_user_team_id', args)
        return result

    ## get_available_modules
    # Retrieves the list of modules available to the current user logged into the system.
    # @returns list of module names
    def get_available_modules(self):
        data = [self.id]
        return self.sendRequest('get_available_modules', data)

    ## get_module_fields
    # Retrieves variable definitions (vardefs) for fields of the specified SugarBean.
    # @param module_name which Module to request fields
    # @param fields Optional list of fields
    # @return list of fields
    def get_module_fields(self, module_name, fields = []):
        args = [self.id, module_name, fields]
        result = self.sendRequest('get_module_fields', args)
        return result

    ## get_entries_count
    # Retrieves the specified number of records in a module.
    # @param module_name Module containing entries to count
	# @param query Optional query to impose conditions on which entries are counted
	# @param deleted Optional parameter to specify whether to count deleted entries
	# @return integer count of number 
    def get_entries_count(self, module_name, query = "", deleted = False):
        args = [self.id, module_name, query, {True:1,False:0}[deleted]]
        result = self.sendRequest('get_entries_count', args)
        return result

    ## get_entry
    # Retrieves a single SugarBean based on ID.
    # @param module_name The name of the module from which to retrieve records.
    # @param id The SugarBean's ID
    # @param select_fields optional list of fields to be returned
    # @param link_name_to_fields_array A list of link names and the fields to be returned for each link name.
    # @return A list of entries and list of relationships
    def get_entry(self, module_name, id, select_fields = [], link_name_to_fields_array = []):
        args = [self.id, module_name, id, select_fields, link_name_to_fields_array]
        return self.sendRequest('get_entry', args)

	## get_entries
	# Retrieves a list of SugarBeans based on the specified IDs.
    # @param module_name The name of the module from which to retrieve records.
    # @param id The SugarBean's ID
    # @param select_fields optional list of fields to be returned
    # @param link_name_to_fields_array A list of link names and the fields to be returned for each link name.
    # @return Array containing list of entries specified and a list of their link data
    def get_entries(self, module_name, ids, select_fields, link_name_to_fields_array):
        args = [self.id, module_name, select_fields, link_name_to_fields_array]
        return self.sendRequest('get_entries', args)

	## get_entry_list
	# Retrieves a list of SugarBeans.
    # @param module_name The name of the module from which to retrieve records.
    # @param query The SQL WHERE clause without the word “where”.
    # @param order_by The SQL ORDER BY clause without the phrase “order by”.
    # @param offset The record offset from which to start.
    # @param select_fields Optional Array of fields to include in result
    # @param link_name_to_fields_array A list of link names and the fields to be returned for each link name.
    # @param max_results The maximum number of results to return.
	# @param deleted Set True to include deleted records
	# @return [result_count, next_offset, entry_list, relationship_list] 
    def get_entry_list(self, module_name, query ="", order_by ="", offset = 0, select_fields = [], link_name_to_fields_array = []):
        args = [self.id, module_name, query, order_by, offset, select_fields, link_name_to_fields_array]
        return self.sendRequest('get_entry_list', args)

    ## set_entry
    # Creates or updates a SugarBean.
    # @param module_name module being updated
    # @param list of names and values to describe a new entry in module
    def set_entry(self, module_name, name_value_list):
        args = [self.id, module_name, name_value_list]
        return self.sendRequest('set_entry', args)

    ## set_entries
    # Creates or updates a list of SugarBeans.
    # @param module_name module being updated
    # @param name_value_lists list of arrays referring to created/updated entries
    def set_entries(self,module_name, name_value_lists):
        args = [self.id, module_name, name_value_lists]
        return self.sendRequest('set_entries', args)

	## set_relationship
	# Sets a single relationship between two SugarBeans.
	# @param module_name The name of the module from which to retrieve records
	# @param module_id The ID of sepcified module bean
	# @param link_field_name The name of the field related to the other module.
	# @param related_ids Array of related records
    # @return number of entries created, failed and deleted
    def set_relationship(self, module_name, module_id, link_field_name, related_ids)
        data = [self.id, module_name, module_id, link_field_name, related_ids]
        x = self.sendRequest('set_relationship',data)
        return x

	## set_relationships
	# Sets multiple relationships between two SugarBeans.
	# @param module_name The name of the module from which to retrieve records.
	# @param module_ids The ID of sepcified module bean
	# @param link_field_names The name of the field related to the other module.
	# @param related_id Array of related records' IDs
    # @return number of entries created, failed and deleted
    def set_relationship(self, module_names, module_ids, link_field_names, related_id)
        data = [self.id, module_name, module_id, link_field_name, related_ids]
        x = self.sendRequest('set_relationship',data)
        return x

    ## get_server_info
    # Returns server information such as version, flavor, and gmt_time.
    # @return Sugar edition such as Enterprise, Professional, or Community Edition. The version number of the Sugar application that is running on the server. gmt_time The current GMT time on the server in Y-m-d H:i:s format.
    def get_server_info(self):
        return self.sendRequest('get_server_info','')

    ## logout
    # Logs out of the sugar user session
    def logout(self):
       args = [self.id]
       self.sendRequest('logout', args)
       self.connected = 0
       self.last_call = None

    def seamless_login(self):
#        args = {'session':self.id, 'module_name':module_name, 'fields':fields}
        args = [self.id, module_name, fields]
        return self.sendRequest('seamless_login', args)

    def set_note_attachment(self, note):
#        args = {'session':self.id, 'module_name':module_name, 'fields':fields}
        args = [self.id, module_name, fields]
        return self.sendRequest('set_note_attachement', args)

<<<<<<< HEAD

=======
    def set_relationship(self, module, accountId, contactId):
#        data = {'session' : self.id, 'module_name' : module, 'module_id' : accountId, 'link_field_name' : '','related_ids' : contactId}
        data = [self.id, module, accountId, '', contactId]
        x = self.sendRequest('set_relationship',data)

	def get_entry(self, module_name, id, select_fields, link_name_to_fields_array):
		data = [self.id, module_name, id, select_fields, link_name_to_fields_array]
		return self.sendRequest('get_entry', data)
>>>>>>> cc5bcbe1

## Creates md5 hash to send as a password
# @param password string to be encoded
# @return string md5-hex encoded string 
def passencode(password):
    encode = hashlib.md5(password)
    result = encode.hexdigest()
    return result

## Remove utf-8 encoding returned from JSON 
# @param obj object which is supposedly in unicode
# @return same object in ascii
def stripUnicode(obj):
    if isinstance(obj, unicode):
        return str(obj)
    if isinstance(obj, dict):
        return dict( (str(key), stripUnicode(value)) for (key, value) in obj.items())
    if isinstance(obj, list):
        return list( stripUnicode(x) for x in obj )

if __name__ == "__main__":
    import sys
    if len(sys.argv) > 1:
        a = sys.argv[1]
        if a == "test":
            "you typed test!"
<|MERGE_RESOLUTION|>--- conflicted
+++ resolved
@@ -270,18 +270,9 @@
         args = [self.id, module_name, fields]
         return self.sendRequest('set_note_attachement', args)
 
-<<<<<<< HEAD
-
-=======
-    def set_relationship(self, module, accountId, contactId):
-#        data = {'session' : self.id, 'module_name' : module, 'module_id' : accountId, 'link_field_name' : '','related_ids' : contactId}
-        data = [self.id, module, accountId, '', contactId]
-        x = self.sendRequest('set_relationship',data)
-
 	def get_entry(self, module_name, id, select_fields, link_name_to_fields_array):
 		data = [self.id, module_name, id, select_fields, link_name_to_fields_array]
 		return self.sendRequest('get_entry', data)
->>>>>>> cc5bcbe1
 
 ## Creates md5 hash to send as a password
 # @param password string to be encoded
