#
#   sugarcrm.py
#
#   KSU capstone project
#

import urllib, hashlib, json, sys
from sugar_error import *
from sugarmodule import *

## Sugarcrm main interface class
#
# This class is what is used to connect to and interact with the sugarcrm framework
#
class Sugarcrm:
    
    ## Constructor for Sugarcrm
    # @param self The object pointer
    # @param hostname String url of the sugarcrm framework
    # @param username Optional username to allow login upon construction
    # @param password Optional password to allow login upon construction
    #
    # The constructor requires a hostname url which may or may not include the port number,
    #   example: "http://www.example.com:8080/service/v2/rest.php"
    # The optional username and password removes the otherwise mandatory job of
    #   logging into the server after connection.
    def __init__(self, hostname, username=None, password=None):

        print "Connecting to: "+hostname

        ## @var connected
        # Boolean value to ensure that the object has connected and logged on properly to the server,
        #   may be unnecessary due to 'id' variable
        self.connected = 0

        ## @var id
        # String which holds the session id of the connection, requierd at every call after 'login'
        self.id = ""

        ## @var host
        # host url which is is called every time a request is made
        self.host = hostname

        ## @var last_call
        # The results of the last function called
        self.last_call = None

        ## @var quiet
        # The connection will print errors messages to stdout if false 
        self.quiet = False

        ## @var debug
        # TODO: implement debug flag which will print entire traceback if set, else it will only state error and die.
        self.debug = False

        # If the username and password are set, attempt to login
        if username and password:
            self.login(username, password)

    ## sendRequest
    # sends all requests to the server, should not need to be called explicitly by the user, but 
    #    rather by the other functions
    # @param method String of the method name being called
    # @param data parameters to the function being called, should be in a list sorted by order of items
    # @return dictionary object of server response
    def sendRequest(self, method, data):
        args = {'method': method, 'input_type': 'JSON', 'response_type' : 'JSON', 'rest_data' : data}
        params = urllib.urlencode(args)
        response = urllib.urlopen(self.host, params)
        try:
            result = json.load(response)
        except TypeError:
            raise InvalidConnection

        # check version of python, if lower than 2.7.2 strip unicode
        if sys.version_info[0] < 2 or (sys.version_info[0] == 2 and (sys.version_info[1] <= 7 or (sys.version_info[1] == 7 and sys.version_info[2] < 2))):
            result = stripUnicode(result)

        self.testForError(result)
        return result

    ## Test any returned object for an error
    # @param self the object pointer
    # @param obj the object which will be identified as an error or not
    # @return Sugarcrm.GeneralException if 'obj' is an error.
    # This function ought to be obsolete after creating classes which
    #   handle all returned objects from the server
    def testForError(self, obj):
         if isinstance(obj, dict):
           if obj.has_key("name"):
               if self.quiet == False:
                   print "ERROR: "+obj["name"]+" : "+obj["description"]+"\n"
               raise GeneralException


    ## Login
    # Estabilsh connection to a server
    # @param username string of sugarcrm user
    # @param password plaintext string of the user's password
    def login(self, username, password):
        args = {'user_auth' : {'user_name' : username, 'password' : passencode(password)}}

        try:
            x = self.sendRequest('login', args)
        except GeneralException:
            raise InvalidLogin

        try:
            self.id = x["id"]
        except KeyError:
            raise InvalidConnection

        # If all goes well we've successfully connected
        self.connected = 1
            
    ## get_user_id
    # Returns the ID of the user who is logged into the server
    # @return string of the user's id
    def get_user_id(self):
    	args = {"session":self.id}
        result = self.sendRequest('get_user_id', args)
        return result

    ## get_user_team_id
    # Retrieves the ID of the default team of the user who is logged into the current session.
    # @return string of user's team id
    def get_user_team_id(self):
        args = [self.id]
        result = self.sendRequest('get_user_team_id', args)
        return result

    ## get_available_modules
    # Retrieves the list of modules available to the current user logged into the system.
    # @returns list of module names
    def get_available_modules(self):
        data = [self.id]
        result = self.sendRequest('get_available_modules', data)
        return result['modules']

    ## get_module_fields
    # Retrieves variable definitions (vardefs) for fields of the specified SugarBean.
    # @param module_name which Module to request fields
    # @param fields Optional list of fields
    # @return list of fields
    def get_module_fields(self, module_name, fields = []):
        args = [self.id, module_name, fields]
        result = self.sendRequest('get_module_fields', args)
        return result

    ## get_entries_count
    # Retrieves the specified number of records in a module.
    # @param module_name Module containing entries to count
	# @param query Optional query to impose conditions on which entries are counted
	# @param deleted Optional parameter to specify whether to count deleted entries
	# @return integer count of number 
    def get_entries_count(self, module_name, query = "", deleted = False):
        args = [self.id, module_name, query, {True:1,False:0}[deleted]]
        result = self.sendRequest('get_entries_count', args)
        return result

    ## get_entry
    # Retrieves a single SugarBean based on ID.
    # @param module_name The name of the module from which to retrieve records.
    # @param id The SugarBean's ID
    # @param select_fields optional list of fields to be returned
    # @param link_name_to_fields_array A list of link names and the fields to be returned for each link name.
    # @return A list of entries and list of relationships
    def get_entry(self, module_name, id, select_fields = [], link_name_to_fields_array = []):
        args = [self.id, module_name, id, select_fields, link_name_to_fields_array]
        return self.sendRequest('get_entry', args)

	## get_entries
	# Retrieves a list of SugarBeans based on the specified IDs.
    # @param module_name The name of the module from which to retrieve records.
    # @param id The SugarBean's ID
    # @param select_fields optional list of fields to be returned
    # @param link_name_to_fields_array A list of link names and the fields to be returned for each link name.
    # @return Array containing list of entries specified and a list of their link data
    def get_entries(self, module_name, ids, select_fields, link_name_to_fields_array):
        args = [self.id, module_name, ids, select_fields, link_name_to_fields_array]
        return self.sendRequest('get_entries', args)

    ## get_entry_list
    # Retrieves a list of SugarBeans.
    # @param module_name The name of the module from which to retrieve records.
    # @param query The SQL WHERE clause without the word "where".
    # @param order_by The SQL ORDER BY clause without the phrase "order by".
    # @param offset The record offset from which to start.
    # @param select_fields Optional Array of fields to include in result
    # @param link_name_to_fields_array A list of link names and the fields to be returned for each link name.
    # @param max_results The maximum number of results to return.
    # @param deleted Set True to include deleted records
    # @return [result_count, next_offset, entry_list, relationship_list] 
    def get_entry_list(self, module_name, query ="", order_by ="", offset = 0, select_fields = [], link_name_to_fields_array = []):
        args = [self.id, module_name, query, order_by, offset, select_fields, link_name_to_fields_array]
        return self.sendRequest('get_entry_list', args)

    ## set_entry
    # Creates or updates a SugarBean.
    # @param module_name module being updated
    # @param list of names and values to describe a new entry in module
    def set_entry(self, module_name, name_value_list):
        args = [self.id, module_name, name_value_list]
        return self.sendRequest('set_entry', args)

    ## set_entries
    # Creates or updates a list of SugarBeans.
    # @param module_name module being updated
    # @param name_value_lists list of arrays referring to created/updated entries
    def set_entries(self,module_name, name_value_lists):
        args = [self.id, module_name, name_value_lists]
        return self.sendRequest('set_entries', args)

    ## set_relationship
    # Sets a single relationship between two SugarBeans.
    # @param module_name The name of the module from which to retrieve records
    # @param module_id The ID of sepcified module bean
    # @param link_field_name The name of the field related to the other module.
    # @param related_ids Array of related records
    # @return number of entries created, failed and deleted
    def set_relationship(self, module_name, module_id, link_field_name, related_ids):
        data = [self.id, module_name, module_id, link_field_name, related_ids]
        x = self.sendRequest('set_relationship',data)
        return x

    ## set_relationships
    # Sets multiple relationships between two SugarBeans.
    # @param module_name The name of the module from which to retrieve records.
    # @param module_ids The ID of sepcified module bean
    # @param link_field_names The name of the field related to the other module.
    # @param related_id Array of related records' IDs
    # @return number of entries created, failed and deleted
    def set_relationships(self, module_names, module_ids, link_field_names, related_id):
        data = [self.id, module_name, module_id, link_field_name, related_ids]
        x = self.sendRequest('set_relationship',data)
        return x

    ## get_relationships
    # Retrieves a collection of beans that are related to the specified bean and, optionally, returns relationship data.
    # @param module The name of the module from which to retrieve records.
    # @param module_id The ID of the specified module bean.
    # @param link_field_name The relationship name of the linked field from which to return records.
    # @param related_module The portion of the WHERE clause from the SQL statement used to find the related items.
    # @param related_feilds The related fields to be returned.
    # @param related_module_link For every related bean returned, specify link field names to field information.
    # @param deleted To exclude deleted records.
    # @return records of entry list, and relationship list
    def get_relationships(self, module, module_id, link_field_name, related_module, related_fields = [], related_module_link = [], delete = False):
        args = [self.id, module, module_id, link_field_name, related_module, related_fields, related_module_link, {True:1, False:0}[delete]]
        x = self.sendRequest('get_relationships', args)
        return x

    ## get_server_info
    # Returns server information such as version, flavor, and gmt_time.
    # @return Sugar edition such as Enterprise, Professional, or Community Edition. The version number of the Sugar application that is running on the server. gmt_time The current GMT time on the server in Y-m-d H:i:s format.
    def get_server_info(self):
        return self.sendRequest('get_server_info','')

    ## logout
    # Logs out of the sugar user session
    def logout(self):
       args = [self.id]
       self.sendRequest('logout', args)
       self.connected = 0
       self.last_call = None

    def seamless_login(self):
#        args = {'session':self.id, 'module_name':module_name, 'fields':fields}
        args = [self.id, module_name, fields]
        return self.sendRequest('seamless_login', args)

    def set_note_attachment(self, note):
#        args = {'session':self.id, 'module_name':module_name, 'fields':fields}
        args = [self.id, module_name, fields]
        return self.sendRequest('set_note_attachement', args)

    ## get_note_attachment
    #Retrieves an attachment from a note.
    #@param session The ID of the session
    #@param id The id of the note
    #@return The id of the note
    # containing the attachment, the file name of the attachment, the
    # binary contents of the file, the id of the module to which this note
    # is releated, the name of the module to which this note is related.
    def get_note_attachment(self, id):
        args = [self.id, id]
        result = self.sendRequest('get_note_attachment', args)
        return result

    ##set_document_revision
    #Sets a new revision for a document
    #@param session The ID of the session
    #@param document_revision The document ID, document name,
    # the revision number, the file name of the attachment,
    # the binary contents of the file
    #@param id The document revision ID
    #@return The ID of the document revision
    def set_document_revision(self, document_revision, id):
        args = [self.id, document_revision, id]
        result = self.sendRequest('set_document_revision', args)
        return result

    ##get_document_revision
    #Allows an authenticated user with the appropriate permission to
    #download a document.
    #@param id The ID of the revised document
    #@return The ID of the document revision containing the
    #attachment, The name of the revised document, the revision value,
    #the file name of the attachment, the binary contents of the file
    def get_document_revision(self, id):
        args =[self.id, id]
        result =self.sendRequest('get_document_revision', args)
        return result
    
    ##search_by_module
    #Returns the ID, module_name, and fields for the specified modules
    #as specified in the search string.
    #@param search_string The string to search for
    #@param modules The modules to query
    #@param offset The specified offset in the query
    #@param max_results The maximum number of records to return
    #@return The records returned by the search results
    def search_by_module(self, search_string, modules, offset, max_result):
        args =[self.id, search_string, modules, modules, offset, max_result]
        result =self.sendRequest('search_by_module', args)
        return result
		
		
<<<<<<< HEAD
    ##get_report_entries
    #Retrieves a list of report entries based on specified report IDs.
    #@param ids An array of ids used to get a list of report entries
    #@param select_fields Optional, gets reports from specific fields
    #@return The list of report entries is returned
	def get_report_entries(self, ids, select_fields):
=======
	##get_report_entries
	#Retrieves a list of report entries based on specified report IDs.
	#@param ids An array of ids used to get a list of report entries
	#@param select_fields Optional, gets reports from specific fields
	#@return The list of report entries is returned
	def get_report_entries(self, ids = [], select_fields):
>>>>>>> 9207eaec
		args =[self.id, ids, select_fields]
		result = self.sendRequest('get_report_entries', args)
		return result

    def module(self, module_name):
        return Sugarmodule(self, module_name)


## Creates md5 hash to send as a password
# @param password string to be encoded
# @return string md5-hex encoded string 
def passencode(password):
    encode = hashlib.md5(password)
    result = encode.hexdigest()
    return result

## Remove utf-8 encoding returned from JSON 
# @param obj object which is supposedly in unicode
# @return same object in ascii
def stripUnicode(obj):
    if isinstance(obj, unicode):
        return str(obj)
    if isinstance(obj, dict):
        return dict( (str(key), stripUnicode(value)) for (key, value) in obj.items())
    if isinstance(obj, list):
        return list( stripUnicode(x) for x in obj )

def toNameValueList(obj):
	if isinstance(obj, dict):
		return list( {"name" : name, "value" : value} for (name, value) in obj.items() )

def fromNameValueList(obj):
	#might want to make this a error instead of returning none
	if not isinstance(obj, list):
		return None

	result = {}

	for nvpair in obj:
		result[nvpair["name"]] = nvpair["value"]
	return result

if __name__ == "__main__":
    pass
<|MERGE_RESOLUTION|>--- conflicted
+++ resolved
@@ -326,22 +326,13 @@
         return result
 		
 		
-<<<<<<< HEAD
-    ##get_report_entries
-    #Retrieves a list of report entries based on specified report IDs.
-    #@param ids An array of ids used to get a list of report entries
-    #@param select_fields Optional, gets reports from specific fields
-    #@return The list of report entries is returned
-	def get_report_entries(self, ids, select_fields):
-=======
 	##get_report_entries
 	#Retrieves a list of report entries based on specified report IDs.
 	#@param ids An array of ids used to get a list of report entries
 	#@param select_fields Optional, gets reports from specific fields
 	#@return The list of report entries is returned
-	def get_report_entries(self, ids = [], select_fields):
->>>>>>> 9207eaec
-		args =[self.id, ids, select_fields]
+	def get_report_entries(self, ids, select_fields = []):
+		args = [self.id, ids, select_fields]
 		result = self.sendRequest('get_report_entries', args)
 		return result
 
