#
#   sugarcrm.py
#
#   KSU capstone project
#

import urllib
import hashlib
import json
import sys
import re

from sugarerror import SugarError, SugarUnhandledException, is_error
from sugarmodule import *

class Sugarcrm:
    """Sugarcrm main interface class.

    This class is what is used to connect to and interact with the SugarCRM
    server.
    """
    
    def __init__(self, url, username, password, is_ldap_member=False):
        """Constructor for Sugarcrm connection.

        Keyword arguments:
        url -- string URL of the sugarcrm REST API
        username -- username to allow login upon construction
        password -- password to allow login upon construction
        """

        # String which holds the session id of the connection, requierd at
        # every call after 'login'.
        self._session = ""

        # url which is is called every time a request is made.
        self._url = url

        self._username = username
        self._password = password

        # Attempt to login.
        self._login(username, password, is_ldap_member)

        # Dynamically add the API methods to the object.
        for method in ['get_user_id', 'get_user_team_id',
                        'get_available_modules', 'get_module_fields',
                        'get_entries_count', 'get_entry', 'get_entries',
                        'get_entry_list', 'set_entry', 'set_entries',
                        'set_relationship', 'set_relationships',
                        'get_relationships', 'get_server_info',
                        'set_note_attachment', 'get_note_attachment',
                        'set_document_revision', 'get_document_revision',
                        'search_by_module', 'get_report_entries', 'logout']:
            # Use this to be able to evaluate "method".
            def gen(method_name):
                def f(*args):
                    try:
                        result = self._sendRequest(method_name,
                                              [self._session] + list(args))
                    except SugarError, error:
                        if error.is_invalid_session():
                            # Try to recover if session ID was lost
                            self._login(self._username, self._password)
                            result = self._sendRequest(method_name,
                                              [self._session] + list(args))
                        else:
                            raise SugarUnhandledException

                    return result

                return f
            self.__dict__[method] = gen(method)

        # Add modules shortcuts
<<<<<<< HEAD
        self.modules = Sugarcrm._ModuleList(self,
                                  self.get_available_modules())
=======
        self.modules = {}
        rst_modules = self.get_available_modules()
        for module_name in [module['module_key'] for
                                            module in rst_modules['modules']]:
            try:
                module = SugarModule(self, module_name)
                self.modules[module_name] = module
            except:
                pass
        self.name_re = re.compile(r'([A-Z][^A-Z]*)')
>>>>>>> 12074b08


    def _sendRequest(self, method, data):
        """Sends an API request to the server, returns a dictionary with the
        server's response.

        It should not need to be called explicitly by the user, but rather by
        the other functions.

        Keyword arguments:
        method -- name of the method being called.
        data -- parameters to the function being called, should be in a list
                sorted by order of items
        """

        data = json.dumps(data)
        args = {'method': method, 'input_type': 'json',
                'response_type' : 'json', 'rest_data' : data}
        params = urllib.urlencode(args)
        response = urllib.urlopen(self._url, params)
        response = response.read()

        result = json.loads(response)

        if is_error(result):
            raise SugarError(result)

        return result


    def _login(self, username, password, is_ldap_member):
        """Establish connection to the server.

        Keyword arguments:
        username -- SugarCRM user name.
        password -- plaintext string of the user's password.
        """

        if is_ldap_member:
            password_used = password
        else:
            password_used = self._passencode(password)

        args = {'user_auth': {'user_name': username,
                               'password': password_used}}

        x = self._sendRequest('login', args)
        try:
            self._session = x['id']
        except KeyError:
            raise SugarUnhandledException


    def relate(self, main, secondary):
        """Relate two SugarEntry objects."""

        relation = self._get_relation_names(main, secondary)
        self.set_relationship(main._module._name,
                            main['id'], relation,
                            [secondary['id']])

    def _get_relation_names(self, main, secondary):
        '''
        Find the relation name or return ''
        main -- The module to find relation names
        secondary -- The module with the name to match
        '''

        # get the list of relationships of this module
        relations = set(main._module._relationships.keys())
        name = secondary._module._name

        # bail out early if lower() works
        lower_name = name.lower()
        if lower_name in relations:
            return lower_name

        # other modules split on capital letters and replace with a _
        under_names = filter(None, self.name_re.split(name))
        if under_names is not None:
            under_name = '_'.join([s.lower() for s in under_names])
            if under_name in relations:
                return under_name

        return ''



    def _passencode(self, password):
        """Returns md5 hash to send as a password.

        Keyword arguments:
        password -- string to be encoded
        """

        encode = hashlib.md5(password)
        result = encode.hexdigest()

        return result


    class _ModuleList:
        def __init__(self, connection, module_list):
            self._connection = connection
            self._modules = {}
            self._module_list = [module['module_key'] for
                                 module in module_list['modules']]

        def __getitem__(self, item):
            # Retrieve the module information only if we haven't done
            # that before.
            if self._modules.has_key(item):
                return self._modules[item]
            else:
                if item in self._module_list:
                    module = SugarModule(self._connection, item)
                    self._modules[item] = module
                    return module
                else:
                    raise KeyError, "Module %s doesn't exist" % item
<|MERGE_RESOLUTION|>--- conflicted
+++ resolved
@@ -73,10 +73,6 @@
             self.__dict__[method] = gen(method)
 
         # Add modules shortcuts
-<<<<<<< HEAD
-        self.modules = Sugarcrm._ModuleList(self,
-                                  self.get_available_modules())
-=======
         self.modules = {}
         rst_modules = self.get_available_modules()
         for module_name in [module['module_key'] for
@@ -86,8 +82,8 @@
                 self.modules[module_name] = module
             except:
                 pass
+
         self.name_re = re.compile(r'([A-Z][^A-Z]*)')
->>>>>>> 12074b08
 
 
     def _sendRequest(self, method, data):
@@ -141,10 +137,12 @@
             raise SugarUnhandledException
 
 
-    def relate(self, main, secondary):
+    def relate(self, main, secondary, relation=None):
         """Relate two SugarEntry objects."""
 
-        relation = self._get_relation_names(main, secondary)
+        if relation == None:
+            relation = self._get_relation_names(main._module, secondary._module)
+
         self.set_relationship(main._module._name,
                             main['id'], relation,
                             [secondary['id']])
@@ -157,8 +155,8 @@
         '''
 
         # get the list of relationships of this module
-        relations = set(main._module._relationships.keys())
-        name = secondary._module._name
+        relations = set(main._relationships.keys())
+        name = secondary._name
 
         # bail out early if lower() works
         lower_name = name.lower()
