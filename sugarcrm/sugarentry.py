--- conflicted
+++ resolved
@@ -6,12 +6,7 @@
 
 class SugarEntry:
     """Define an entry of a SugarCRM module."""
-<<<<<<< HEAD
-    _hashes = defaultdict(count(1).next)
-=======
     _hashes = defaultdict(count(1).next if hasattr(count(1), 'next') else count(1).__next__)
-    
->>>>>>> c22c920a
 
 
     def __init__(self, module, fmap = None):
